pub use color::Color4;
use bounding_box::*;
use cgmath::aabb::Aabb2;
use cgmath::angle;
use cgmath::array::Array2;
use cgmath::matrix::{Matrix, Matrix3, Matrix4};
use cgmath::num::{BaseFloat};
use cgmath::point::{Point2, Point3};
use cgmath::vector::{Vector, Vector3};
use cgmath::projection;
use cstr_cache::CStringCache;
use fontloader;
use piston;
use piston::*;
use gl;
use gl::types::*;
use glbuffer::GLBuffer;
use sdl2_game_window::GameWindowSDL2;
use sdl2::mouse;
use stopwatch;
use std::collections::HashMap;
use std::mem;
use std::iter::range_inclusive;
use std::ptr;
use std::str;
use std::num;
use vertex;
use vertex::{ColoredVertex,TextureVertex};

// TODO(cgaebel): How the hell do I get this to be exported from `mod stopwatch`?
macro_rules! time(
  ($timers:expr, $name:expr, $f:expr) => (
    unsafe { ($timers as *const stopwatch::TimerSet).to_option() }.unwrap().time($name, $f)
  );
)

static WINDOW_WIDTH: u32 = 800;
static WINDOW_HEIGHT: u32 = 600;

// much bigger than 200000 starts segfaulting.
static MAX_WORLD_SIZE: uint = 100000;

static MAX_JUMP_FUEL: uint = 4;

<<<<<<< HEAD
// how many blocks to load during every update step
static LOAD_SPEED:uint = 1 << 12;
=======
static SKY_COLOR: Color4<GLfloat>  = Color4 {r: 0.2, g: 0.5, b: 0.7, a: 1.0 };

/// A data structure which specifies how to pass data from opengl to the vertex
/// shaders.
pub struct VertexAttribData<'a> {
  /// Cooresponds to the shader's `input variable`.
  pub name: &'a str,
  /// The size (in floats) of this attribute.
  pub size: uint,
}

/// An opengl array, of shit on the GPU.
pub struct GLBuffer<T> {
  vertex_array: u32,
  vertex_buffer: u32,
  length: uint,
  capacity: uint,
}

impl<T: Clone> GLBuffer<T> {
  #[inline]
  /// An empty `GLBuffer`.
  pub unsafe fn null() -> GLBuffer<T> {
    GLBuffer {
      vertex_array: -1 as u32,
      vertex_buffer: -1 as u32,
      length: 0,
      capacity: 0,
    }
  }

  #[inline]
  /// Creates a new array of objects on the GPU.
  pub unsafe fn new(shader_program: GLuint, attribs: &[VertexAttribData], capacity: uint) -> GLBuffer<T> {
    let mut vertex_array = 0;
    let mut vertex_buffer = 0;
    gl::GenVertexArrays(1, &mut vertex_array);
    gl::GenBuffers(1, &mut vertex_buffer);

    gl::BindVertexArray(vertex_array);
    gl::BindBuffer(gl::ARRAY_BUFFER, vertex_buffer);

    let mut offset = 0;
    for attrib in attribs.iter() {
      let shader_attrib = glGetAttribLocation(shader_program, attrib.name) as GLuint;
      if shader_attrib == -1 {
        fail!("shader attribute \"{}\" not found", attrib.name);
      }

      gl::EnableVertexAttribArray(shader_attrib);
      gl::VertexAttribPointer(
          shader_attrib,
          attrib.size as i32,
          gl::FLOAT,
          gl::FALSE as GLboolean,
          mem::size_of::<T>() as i32,
          ptr::null().offset(offset),
      );
      offset += (attrib.size * mem::size_of::<GLfloat>()) as int;
    }

    if offset != mem::size_of::<T>() as int {
      fail!("attribs are incorrectly sized!");
    }

    gl::BufferData(
      gl::ARRAY_BUFFER,
      (capacity * mem::size_of::<T>()) as GLsizeiptr,
      ptr::null(),
      gl::DYNAMIC_DRAW,
    );

    GLBuffer {
      vertex_array: vertex_array,
      vertex_buffer: vertex_buffer,
      length: 0,
      capacity: capacity,
    }
  }

  /// Analog of vec::Vector::swap_remove`, but for GLBuffer data.
  pub unsafe fn swap_remove(&mut self, span: uint, i: uint) {
    gl::BindVertexArray(self.vertex_array);
    gl::BindBuffer(gl::ARRAY_BUFFER, self.vertex_buffer);

    self.length -= span;
    let size = mem::size_of::<T>();
    let copy_size = (size * span) as uint;
    let mut bytes: Vec<u8> = Vec::with_capacity(copy_size);
    bytes.set_len(copy_size);
    gl::GetBufferSubData(
      gl::ARRAY_BUFFER,
      (self.length * size) as i64,
      copy_size as i64,
      mem::transmute(&bytes.as_mut_slice()[0]),
    );
    gl::BufferSubData(
      gl::ARRAY_BUFFER,
      (i * span * size) as i64,
      copy_size as i64,
      mem::transmute(&bytes.slice(0, bytes.len())[0]),
    );
  }

  #[inline]
  /// Add a set of triangles to the set of triangles to render.
  pub unsafe fn push(&mut self, vs: &[T]) {
    if self.length >= self.capacity {
      fail!("Overfilled GLBuffer: {} out of {}", self.length, self.capacity);
    }

    gl::BindVertexArray(self.vertex_array);
    gl::BindBuffer(gl::ARRAY_BUFFER, self.vertex_buffer);

    let size = mem::size_of::<T>() as i64;
    gl::BufferSubData(
      gl::ARRAY_BUFFER,
      size * self.length as i64,
      size * vs.len() as i64,
      mem::transmute(&vs[0]),
    );

    self.length += vs.len();
  }

  #[inline]
  /// Draws all the queued triangles to the screen.
  pub fn draw(&self, mode: GLenum) {
    self.draw_slice(mode, 0, self.length);
  }

  /// Draw some subset of the triangle array.
  pub fn draw_slice(&self, mode: GLenum, start: uint, len: uint) {
    gl::BindVertexArray(self.vertex_array);
    gl::BindBuffer(gl::ARRAY_BUFFER, self.vertex_buffer);

    gl::DrawArrays(mode, start as i32, len as i32);
  }
}

#[unsafe_destructor]
impl<T> Drop for GLBuffer<T> {
  #[inline]
  fn drop(&mut self) {
    unsafe {
      gl::DeleteBuffers(1, &self.vertex_buffer);
      gl::DeleteVertexArrays(1, &self.vertex_array);
    }
  }
}
>>>>>>> 5dbd3981

#[deriving(Clone)]
#[allow(missing_doc)]
pub enum BlockType {
  Grass,
  Dirt,
  Stone,
}

impl BlockType {
  fn to_color(&self) -> Color4<GLfloat> {
    match *self {
      Grass => Color4::of_rgba(0.0, 0.5,  0.0, 1.0),
      Dirt  => Color4::of_rgba(0.2, 0.15, 0.1, 1.0),
      Stone => Color4::of_rgba(0.5, 0.5,  0.5, 1.0),
    }
  }
}

#[deriving(Clone)]
/// A voxel-ish block in the game world.
pub struct Block {
  // bounds of the Block
  block_type: BlockType,
  id: u32,
}

impl Block {
  #[inline]
  fn to_triangles(block: &Block, bounds: &BoundingBox) -> [ColoredVertex, ..VERTICES_PER_TRIANGLE * TRIANGLES_PER_BOX] {
    let colors = [block.block_type.to_color(), ..6];
    bounds.to_triangles(colors)
  }

  // Construct outlines for this Block, to sharpen the edges.
  fn to_outlines(bounds: &BoundingBox) -> [ColoredVertex, ..VERTICES_PER_LINE * LINES_PER_BOX] {
    // distance from the block to construct the bounding outlines.
    let d = 0.002;
    let (x1, y1, z1) = (bounds.low_corner.x - d, bounds.low_corner.y - d, bounds.low_corner.z - d);
    let (x2, y2, z2) = (bounds.high_corner.x + d, bounds.high_corner.y + d, bounds.high_corner.z + d);
    let c = Color4::of_rgba(0.0, 0.0, 0.0, 1.0);

    let vtx = |x: GLfloat, y: GLfloat, z: GLfloat| -> ColoredVertex {
      ColoredVertex {
        position: Point3 { x: x, y: y, z: z },
        color: c
      }
    };

    [
      vtx(x1, y1, z1), vtx(x2, y1, z1),
      vtx(x1, y2, z1), vtx(x2, y2, z1),
      vtx(x1, y1, z2), vtx(x2, y1, z2),
      vtx(x1, y2, z2), vtx(x2, y2, z2),

      vtx(x1, y1, z1), vtx(x1, y2, z1),
      vtx(x2, y1, z1), vtx(x2, y2, z1),
      vtx(x1, y1, z2), vtx(x1, y2, z2),
      vtx(x2, y1, z2), vtx(x2, y2, z2),

      vtx(x1, y1, z1), vtx(x1, y1, z2),
      vtx(x2, y1, z1), vtx(x2, y1, z2),
      vtx(x1, y2, z1), vtx(x1, y2, z2),
      vtx(x2, y2, z1), vtx(x2, y2, z2),
    ]
  }
}

pub struct Player {
  // speed; units are world coordinates
  speed: Vector3<GLfloat>,
  // acceleration; x/z units are relative to player facing
  accel: Vector3<GLfloat>,
  // this is depleted as we jump and replenished as we stand.
  jump_fuel: uint,
  // are we currently trying to jump? (e.g. holding the key).
  is_jumping: bool,
  id: u32,
}

#[inline]
/// `expect` an Option with a message assuming it is the result of an entity
/// id lookup.
fn expect_id<T>(v: Option<T>) -> T {
  v.expect("expected entity id not found")
}

/// The whole application. Wrapped up in a nice frameworky struct for piston.
pub struct App {
  physics: HashMap<u32, BoundingBox>,
  blocks: HashMap<u32, Block>,
  player: Player,
  // id of the next block to load
  next_load_id: u32,
  // next block id to assign
  next_block_id: u32,
  // map index in GLBuffers to entity id
  index_to_id: Vec<u32>,
  // mapping of entity id to the block's index in GLBuffers
  id_to_index: HashMap<u32, uint>,
  // OpenGL buffers
  world_triangles: GLBuffer<ColoredVertex>,
  outlines: GLBuffer<ColoredVertex>,
  hud_triangles: GLBuffer<ColoredVertex>,
  texture_triangles: GLBuffer<TextureVertex>,
  textures: Vec<GLuint>,
  // OpenGL-friendly equivalent of physics for selection/picking.
  selection_triangles: GLBuffer<ColoredVertex>,
  // OpenGL projection matrix components
  hud_matrix: Matrix4<GLfloat>,
  fov_matrix: Matrix4<GLfloat>,
  translation_matrix: Matrix4<GLfloat>,
  rotation_matrix: Matrix4<GLfloat>,
  lateral_rotation: angle::Rad<GLfloat>,
  vertical_rotation: angle::Rad<GLfloat>,
  // OpenGL shader "program" id.
  shader_program: u32,
  texture_shader: u32,

  // which mouse buttons are currently pressed
  mouse_buttons_pressed: Vec<piston::mouse::Button>,

  font: fontloader::FontLoader,
  scache: CStringCache,

  timers: stopwatch::TimerSet,
}

/// Create a 3D translation matrix.
pub fn translate(t: Vector3<GLfloat>) -> Matrix4<GLfloat> {
  Matrix4::new(
    1.0, 0.0, 0.0, 0.0,
    0.0, 1.0, 0.0, 0.0,
    0.0, 0.0, 1.0, 0.0,
    t.x, t.y, t.z, 1.0,
  )
}

/// Create a 3D perspective initialization matrix.
pub fn perspective(fovy: GLfloat, aspect: GLfloat, near: GLfloat, far: GLfloat) -> Matrix4<GLfloat> {
  Matrix4::new(
    fovy / aspect, 0.0, 0.0,                              0.0,
    0.0,          fovy, 0.0,                              0.0,
    0.0,           0.0, (near + far) / (near - far),     -1.0,
    0.0,           0.0, 2.0 * near * far / (near - far),  0.0,
  )
}

#[inline]
/// Create a XY symmetric ortho matrix.
pub fn sortho(dx: GLfloat, dy: GLfloat, near: GLfloat, far: GLfloat) -> Matrix4<GLfloat> {
  projection::ortho(-dx, dx, -dy, dy, near, far)
}

/// Create a matrix from a rotation around an arbitrary axis.
pub fn from_axis_angle<S: BaseFloat>(axis: Vector3<S>, angle: angle::Rad<S>) -> Matrix4<S> {
    let (s, c) = angle::sin_cos(angle);
    let _1subc = num::one::<S>() - c;

    Matrix4::new(
        _1subc * axis.x * axis.x + c,
        _1subc * axis.x * axis.y + s * axis.z,
        _1subc * axis.x * axis.z - s * axis.y,
        num::zero(),

        _1subc * axis.x * axis.y - s * axis.z,
        _1subc * axis.y * axis.y + c,
        _1subc * axis.y * axis.z + s * axis.x,
        num::zero(),

        _1subc * axis.x * axis.z + s * axis.y,
        _1subc * axis.y * axis.z - s * axis.x,
        _1subc * axis.z * axis.z + c,
        num::zero(),

        num::zero(),
        num::zero(),
        num::zero(),
        num::one(),
    )
}

#[inline]
pub fn swap_remove_first<T: PartialEq + Copy>(v: &mut Vec<T>, t: T) {
  match v.iter().position(|x| { *x == t }) {
    None => { },
    Some(i) => { v.swap_remove(i); },
  }
}

impl Game<GameWindowSDL2> for App {
  fn key_press(&mut self, _: &mut GameWindowSDL2, args: &KeyPressArgs) {
    time!(&self.timers, "event.key_press", || unsafe {
      match args.key {
        piston::keyboard::A => {
          self.walk(-Vector3::unit_x());
        },
        piston::keyboard::D => {
          self.walk(Vector3::unit_x());
        },
        piston::keyboard::LShift => {
          self.walk(-Vector3::unit_y());
        },
        piston::keyboard::Space => {
          if !self.player.is_jumping {
            self.player.is_jumping = true;
            // this 0.3 is duplicated in a few places
            self.player.accel.y = self.player.accel.y + 0.3;
          }
        },
        piston::keyboard::W => {
          self.walk(-Vector3::unit_z());
        },
        piston::keyboard::S => {
          self.walk(Vector3::unit_z());
        },
        piston::keyboard::Left =>
          self.rotate_lateral(angle::rad(3.14 / 12.0 as GLfloat)),
        piston::keyboard::Right =>
          self.rotate_lateral(angle::rad(-3.14 / 12.0 as GLfloat)),
        piston::keyboard::Up =>
          self.rotate_vertical(angle::rad(3.14/12.0 as GLfloat)),
        piston::keyboard::Down =>
          self.rotate_vertical(angle::rad(-3.14/12.0 as GLfloat)),
        _ => {},
      }
    })
  }

  fn key_release(&mut self, _: &mut GameWindowSDL2, args: &KeyReleaseArgs) {
    time!(&self.timers, "event.key_release", || {
      match args.key {
        // accelerations are negated from those in key_press.
        piston::keyboard::A => {
          self.walk(Vector3::unit_x());
        },
        piston::keyboard::D => {
          self.walk(-Vector3::unit_x());
        },
        piston::keyboard::LShift => {
          self.walk(Vector3::unit_y());
        },
        piston::keyboard::Space => {
          if self.player.is_jumping {
            self.player.is_jumping = false;
            // this 0.3 is duplicated in a few places
            self.player.accel.y = self.player.accel.y - 0.3;
          }
        },
        piston::keyboard::W => {
          self.walk(Vector3::unit_z());
        },
        piston::keyboard::S => {
          self.walk(-Vector3::unit_z());
        },
        _ => { }
      }
    })
  }

  #[inline]
  fn mouse_move(&mut self, w: &mut GameWindowSDL2, args: &MouseMoveArgs) {
    time!(&self.timers, "event.mouse_move", || unsafe {
      let (cx, cy) = (WINDOW_WIDTH as f32 / 2.0, WINDOW_HEIGHT as f32 / 2.0);
      // args.y = h - args.y;
      // dy = args.y - cy;
      //  => dy = cy - args.y;
      let (dx, dy) = (args.x as f32 - cx, cy - args.y as f32);
      let (rx, ry) = (dx * -3.14 / 1024.0, dy * 3.14 / 1024.0);
      self.rotate_lateral(angle::rad(rx));
      self.rotate_vertical(angle::rad(ry));

      mouse::warp_mouse_in_window(&w.render_window.window, WINDOW_WIDTH as i32 / 2, WINDOW_HEIGHT as i32 / 2);
    })
  }

  #[inline]
  fn mouse_press(&mut self, _: &mut GameWindowSDL2, args: &MousePressArgs) {
    time!(&self.timers, "event.mouse_press", || {
      self.mouse_buttons_pressed.push(args.button);
    })
  }

  #[inline]
  fn mouse_release(&mut self, _: &mut GameWindowSDL2, args: &MouseReleaseArgs) {
    swap_remove_first(&mut self.mouse_buttons_pressed, args.button)
  }

  fn load(&mut self, _: &mut GameWindowSDL2) {
    time!(&self.timers, "load", || {
      mouse::show_cursor(false);

      gl::FrontFace(gl::CCW);
      gl::CullFace(gl::BACK);
      gl::Enable(gl::CULL_FACE);

      gl::Enable(gl::BLEND);
      gl::BlendFunc(gl::SRC_ALPHA, gl::ONE_MINUS_SRC_ALPHA);

      gl::Enable(gl::LINE_SMOOTH);
      gl::LineWidth(2.5);

      gl::Enable(gl::DEPTH_TEST);
      gl::DepthFunc(gl::LESS);
      gl::ClearDepth(100.0);
      gl::ClearColor(SKY_COLOR.r, SKY_COLOR.g, SKY_COLOR.b, SKY_COLOR.a);

      unsafe {
        self.set_up_shaders();

        // initialize the projection matrix
        self.fov_matrix = perspective(3.14/3.0, 4.0/3.0, 0.1, 100.0);
        self.translate(Vector3::new(0.0, 4.0, 10.0));
        self.update_projection();
      }

      let timers = &self.timers;

      unsafe {
        self.selection_triangles = GLBuffer::new(
          self.shader_program,
          [ vertex::AttribData { name: "position", size: 3 },
            vertex::AttribData { name: "in_color", size: 4 },
          ],
          MAX_WORLD_SIZE * TRIANGLE_VERTICES_PER_BOX,
        );

        self.world_triangles = GLBuffer::new(
          self.shader_program,
          [ vertex::AttribData { name: "position", size: 3 },
            vertex::AttribData { name: "in_color", size: 4 },
          ],
          MAX_WORLD_SIZE * TRIANGLE_VERTICES_PER_BOX,
        );

        self.outlines = GLBuffer::new(
          self.shader_program,
          [ vertex::AttribData { name: "position", size: 3 },
            vertex::AttribData { name: "in_color", size: 4 },
          ],
          MAX_WORLD_SIZE * LINE_VERTICES_PER_BOX,
        );

        self.hud_triangles = GLBuffer::new(
          self.shader_program,
          [ vertex::AttribData { name: "position", size: 3 },
            vertex::AttribData { name: "in_color", size: 4 },
          ],
          16 * VERTICES_PER_TRIANGLE,
        );

        self.texture_triangles = GLBuffer::new(
          self.texture_shader,
          [ vertex::AttribData { name: "position", size: 2 },
            vertex::AttribData { name: "texture_position", size: 2 },
          ],
          8 * VERTICES_PER_TRIANGLE,
        );


        self.make_textures();
        self.make_hud();
      }

      timers.time("load.construct", || unsafe {
        // low dirt block
        for i in range_inclusive(-2i, 2) {
          for j in range_inclusive(-2i, 2) {
            let (i, j) = (i as GLfloat / 2.0, j as GLfloat / 2.0);
            let (x1, y1, z1) = (6.0 + i, 6.0, 0.0 + j);
            let (x2, y2, z2) = (6.5 + i, 6.5, 0.5 + j);
            self.place_block(Vector3::new(x1, y1, z1), Vector3::new(x2, y2, z2), Dirt, false);
          }
        }
        // high dirt block
        for i in range_inclusive(-2i, 2) {
          for j in range_inclusive(-2i, 2) {
            let (i, j) = (i as GLfloat / 2.0, j as GLfloat / 2.0);
            let (x1, y1, z1) = (0.0 + i, 12.0, 5.0 + j);
            let (x2, y2, z2) = (0.5 + i, 12.5, 5.5 + j);
            self.place_block(Vector3::new(x1, y1, z1), Vector3::new(x2, y2, z2), Dirt, false);
          }
        }
        // ground
        for i in range_inclusive(-64i, 64) {
          for j in range_inclusive(-64i, 64) {
            let (i, j) = (i as GLfloat / 2.0, j as GLfloat / 2.0);
            let (x1, y1, z1) = (i, 0.0, j);
            let (x2, y2, z2) = (i + 0.5, 0.5, j + 0.5);
            self.place_block(Vector3::new(x1, y1, z1), Vector3::new(x2, y2, z2), Grass, false);
          }
        }
        // front wall
        for i in range_inclusive(-64i, 64) {
          for j in range_inclusive(0i, 64) {
            let (i, j) = (i as GLfloat / 2.0, j as GLfloat / 2.0);
            let (x1, y1, z1) = (i, 0.5 + j, -32.0);
            let (x2, y2, z2) = (i + 0.5, 1.0 + j, -32.0 + 0.5);
            self.place_block(Vector3::new(x1, y1, z1), Vector3::new(x2, y2, z2), Stone, false);
          }
        }
        // back wall
        for i in range_inclusive(-64i, 64) {
          for j in range_inclusive(0i, 64) {
            let (i, j) = (i as GLfloat / 2.0, j as GLfloat / 2.0);
            let (x1, y1, z1) = (i - 0.5, 0.5 + j, 32.0 - 0.5);
            let (x2, y2, z2) = (i + 0.5, 1.0 + j, 32.0 + 0.5);
            self.place_block(Vector3::new(x1, y1, z1), Vector3::new(x2, y2, z2), Stone, false);
          }
        }
        // left wall
        for i in range_inclusive(-64i, 64) {
          for j in range_inclusive(0i, 64) {
            let (i, j) = (i as GLfloat / 2.0, j as GLfloat / 2.0);
            let (x1, y1, z1) = (-32.0, 0.5 + j, i - 0.5);
            let (x2, y2, z2) = (-32.0 + 0.5, 1.0 + j, i + 0.5);
            self.place_block(Vector3::new(x1, y1, z1), Vector3::new(x2, y2, z2), Stone, false);
          }
        }
        // right wall
        for i in range_inclusive(-64i, 64) {
          for j in range_inclusive(0i, 64) {
            let (i, j) = (i as GLfloat / 2.0, j as GLfloat / 2.0);
            let (x1, y1, z1) = (32.0, 0.5 + j, i);
            let (x2, y2, z2) = (32.0 + 0.5, 1.0 + j, i + 0.5);
            self.place_block(Vector3::new(x1, y1, z1), Vector3::new(x2, y2, z2), Stone, false);
          }
        }
      });
    })

    println!("load() finished with {} blocks", self.blocks.len());
  }

  fn update(&mut self, _: &mut GameWindowSDL2, _: &UpdateArgs) {
    time!(&self.timers, "update", || unsafe {
      if self.next_load_id < self.next_block_id {
        time!(&self.timers, "update.load", || unsafe {
          let mut i = 0;
          let mut triangles = Vec::new();
          let mut outlines = Vec::new();
          let mut selections = Vec::new();
          while i < LOAD_SPEED && self.next_load_id < self.next_block_id {
            self.blocks.find(&self.next_load_id).map(|block| {
              let bounds = self.physics.find(&self.next_load_id).expect("phyiscs prematurely deleted");
              triangles.push_all(Block::to_triangles(block, bounds));
              outlines.push_all(Block::to_outlines(bounds));
              let selection_id = block.id * 6;
              let selection_colors =
                    [ id_color(selection_id + 0),
                      id_color(selection_id + 1),
                      id_color(selection_id + 2),
                      id_color(selection_id + 3),
                      id_color(selection_id + 4),
                      id_color(selection_id + 5),
                    ];
              selections.push_all(bounds.to_triangles(selection_colors));
            });

            self.next_load_id += 1;
            i += 1;
          }

          if triangles.len() > 0 {
            self.world_triangles.push(triangles.slice(0, triangles.len()));
            self.outlines.push(outlines.slice(0, outlines.len()));
            self.selection_triangles.push(selections.slice(0, selections.len()));
          }
        })
      }

      if self.player.is_jumping {
        if self.player.jump_fuel > 0 {
          self.player.jump_fuel -= 1;
        } else {
          // this code is duplicated in a few places
          self.player.is_jumping = false;
          self.player.accel.y = self.player.accel.y - 0.3;
        }
      }

      let dP = self.player.speed;
      if dP.x != 0.0 {
        self.translate(Vector3::new(dP.x, 0.0, 0.0));
      }
      if dP.y != 0.0 {
        self.translate(Vector3::new(0.0, dP.y, 0.0));
      }
      if dP.z != 0.0 {
        self.translate(Vector3::new(0.0, 0.0, dP.z));
      }

      let dV = Matrix3::from_axis_angle(&Vector3::unit_y(), self.lateral_rotation).mul_v(&self.player.accel);
      self.player.speed = self.player.speed + dV;
      // friction
      self.player.speed = self.player.speed * Vector3::new(0.7, 0.99, 0.7);

      // Block deletion
      if self.is_mouse_pressed(piston::mouse::Left) {
        time!(&self.timers, "update.delete_block", || unsafe {
          self
            .block_at_window_center()
            .map(|(id, _)| {
              self.remove_block(id)
            });
        })
      }
      if self.is_mouse_pressed(piston::mouse::Right) {
        unsafe {
          match self.block_at_window_center() {
            None => { },
            Some((block_id, face)) => {
              let bounds = expect_id(self.physics.find(&block_id));
              let direction =
                    [ -Vector3::unit_z(),
                      -Vector3::unit_x(),
                       Vector3::unit_y(),
                       Vector3::unit_z(),
                       Vector3::unit_x(),
                      -Vector3::unit_y(),
                    ][face].mul_s(0.5);
              self.place_block(
                bounds.low_corner + direction,
                bounds.high_corner + direction,
                Dirt,
                true
              );
            }
          }
        }
      }
    })
  }

  fn render(&mut self, _: &mut GameWindowSDL2, _: &RenderArgs) {
    time!(&self.timers, "render", || unsafe {
      // set the sky color
      gl::ClearColor(SKY_COLOR.r, SKY_COLOR.g, SKY_COLOR.b, SKY_COLOR.a);

      // draw the world
      gl::Clear(gl::COLOR_BUFFER_BIT | gl::DEPTH_BUFFER_BIT);
      self.world_triangles.draw(gl::TRIANGLES);
      self.outlines.draw(gl::LINES);

      // draw the hud
      self.set_projection(&self.hud_matrix);
      self.hud_triangles.draw(gl::TRIANGLES);
      self.update_projection();

      // draw textures
      gl::UseProgram(self.texture_shader);
      let mut i = 0u;
      for tex in self.textures.iter() {
        gl::BindTexture(gl::TEXTURE_2D, *tex);
        self.texture_triangles.draw_slice(gl::TRIANGLES, i * 6, 6);
        i += 1;
      }
      gl::UseProgram(self.shader_program);
    })
  }
}

#[inline]
fn mask(mask: u32, i: u32) -> u32 {
  (i & mask) >> (mask as uint).trailing_zeros()
}

// map ids to unique colors
fn id_color(id: u32) -> Color4<GLfloat> {
  assert!(id < 0xFF000000, "too many items for selection buffer");
  let ret = Color4::of_rgba(
    (mask(0x00FF0000, id) as GLfloat / 255.0),
    (mask(0x0000FF00, id) as GLfloat / 255.0),
    (mask(0x000000FF, id) as GLfloat / 255.0),
    1.0,
  );
  assert!(ret.r >= 0.0);
  assert!(ret.r <= 1.0 as f32);
  assert!(ret.g >= 0.0 as f32);
  assert!(ret.g <= 1.0 as f32);
  assert!(ret.b >= 0.0 as f32);
  assert!(ret.b <= 1.0 as f32);
  ret
}

impl App {
  /// Initializes an empty app.
  pub unsafe fn new() -> App {
    App {
      physics: {
        let mut h = HashMap::new();
        h.insert(1, BoundingBox {
            low_corner: Vector3::new(-1.0, -2.0, -1.0),
            high_corner: Vector3::zero(),
        });
        h
      },
      blocks: HashMap::new(),
      player: Player {
        speed: Vector3::zero(),
        accel: Vector3::new(0.0, -0.1, 0.0),
        jump_fuel: 0,
        is_jumping: false,
        id: 1,
      },
      next_load_id: 2,
      // Start assigning block_ids at 1.
      // block_id 0 corresponds to no block.
      next_block_id: 2,
      index_to_id: Vec::new(),
      id_to_index: HashMap::new(),
      world_triangles: GLBuffer::null(),
      outlines: GLBuffer::null(),
      hud_triangles: GLBuffer::null(),
      selection_triangles: GLBuffer::null(),
      texture_triangles: GLBuffer::null(),
      textures: Vec::new(),
      hud_matrix: translate(Vector3::new(0.0, 0.0, -1.0)) * sortho(WINDOW_WIDTH as f32 / WINDOW_HEIGHT as f32, 1.0, -1.0, 1.0),
      fov_matrix: Matrix4::identity(),
      translation_matrix: Matrix4::identity(),
      rotation_matrix: Matrix4::identity(),
      lateral_rotation: angle::rad(0.0),
      vertical_rotation: angle::rad(0.0),
      shader_program: -1 as u32,
      texture_shader: -1 as u32,
      mouse_buttons_pressed: Vec::new(),
      font: fontloader::FontLoader::new(),
      scache: CStringCache::new(),
      timers: stopwatch::TimerSet::new(),
    }
  }

  /// Build all of our program's shaders.
  pub unsafe fn set_up_shaders(&mut self) {
    let ivs = compile_shader(ID_VS_SRC, gl::VERTEX_SHADER);
    let txs = compile_shader(TX_SRC, gl::FRAGMENT_SHADER);
    self.texture_shader = link_program(ivs, txs);
    gl::UseProgram(self.texture_shader);

    let vs = compile_shader(VS_SRC, gl::VERTEX_SHADER);
    let fs = compile_shader(FS_SRC, gl::FRAGMENT_SHADER);
    self.shader_program = link_program(vs, fs);
    gl::UseProgram(self.shader_program);
  }

  /// Makes some basic textures in the world.
  pub unsafe fn make_textures(&mut self) {
    let instructions = Vec::from_slice([
            "Use WASD to move, and spacebar to jump.",
            "Use the mouse to look around, and click to remove blocks."
        ]);

    let mut y = 0.99;

    for line in instructions.iter() {
      self.textures.push(self.font.sans.red(*line));

      self.texture_triangles.push(
        TextureVertex::square(
          Aabb2 {
            min: Point2 { x: -0.97, y: y - 0.2 },
            max: Point2 { x: 0.0,   y: y       },
          }));
      y -= 0.2;
    }
  }

  pub unsafe fn make_hud(&mut self) {
    let cursor_color = Color4::of_rgba(0.0, 0.0, 0.0, 0.75);

    self.hud_triangles.push(
      ColoredVertex::square(
        Aabb2 {
          min: Point2 { x: -0.02, y: -0.02 },
          max: Point2 { x:  0.02, y:  0.02 },
        }, cursor_color));
  }

  #[inline]
  pub fn is_mouse_pressed(&self, b: piston::mouse::Button) -> bool {
    self.mouse_buttons_pressed.iter().any(|x| { *x == b })
  }

  /// Sets the opengl projection matrix.
  pub unsafe fn set_projection(&mut self, m: &Matrix4<GLfloat>) {
    let var_name = self.scache.convert("proj_matrix").as_ptr();
    let loc = gl::GetUniformLocation(self.shader_program, var_name);
    assert!(loc != -1, "couldn't read matrix");
    gl::UniformMatrix4fv(loc, 1, 0, mem::transmute(m.ptr()));
  }

  #[inline]
  /// Updates the projetion matrix with all our movements.
  pub unsafe fn update_projection(&mut self) {
    time!(&self.timers, "update.projection", || {
      self.set_projection(&(self.fov_matrix * self.rotation_matrix * self.translation_matrix));
    })
  }

  #[inline]
  /// Renders the selection buffer.
  pub fn render_selection(&self) {
    time!(&self.timers, "render.render_selection", || {
      gl::ClearColor(0.0, 0.0, 0.0, 1.0);
      gl::Clear(gl::COLOR_BUFFER_BIT | gl::DEPTH_BUFFER_BIT);
      self.selection_triangles.draw(gl::TRIANGLES);
    })
  }

  /// Returns the id of the entity at the given (x, y) coordinate in the window.
  /// The pixel coordinates are from (0, 0) to (WINDOW_WIDTH, WINDOW_HEIGHT).
  unsafe fn block_at_window(&self, x: i32, y: i32) -> Option<(u32, uint)> {
      self.render_selection();

      let pixels: Color4<u8> = Color4::of_rgba(0, 0, 0, 0);
      gl::ReadPixels(x, y, 1, 1, gl::RGB, gl::UNSIGNED_BYTE, mem::transmute(&pixels));

      let selection_id = (pixels.r as u32 << 16) | (pixels.g as u32 << 8) | (pixels.b as u32 << 0);
      if selection_id == 0 {
        None
      } else {
        Some((selection_id / 6, selection_id as uint % 6))
      }
  }

  #[inline]
  /// Returns (block id, block face) shown at the center of the window.
  unsafe fn block_at_window_center(&self) -> Option<(u32, uint)> {
    self.block_at_window(WINDOW_WIDTH as i32 / 2, WINDOW_HEIGHT as i32 / 2)
  }

  #[inline]
  /// Find a collision with self.physics.
  fn world_collision(&self, b: &BoundingBox, self_id: u32) -> Option<Intersect> {
    for (&id, bounds) in self.physics.iter() {
      if id != self_id {
        let i = BoundingBox::intersect(b, bounds);
        match i {
          None => { },
          Some(_) => { return i; },
        }
      }
    }

    None
  }

  unsafe fn place_block(&mut self, low_corner: Vector3<GLfloat>, high_corner: Vector3<GLfloat>, block_type: BlockType, check_collisions: bool) {
    time!(&self.timers, "place_block", || {
      let block = Block {
        block_type: block_type,
        id: self.next_block_id,
      };
      let bounds = BoundingBox {
        low_corner: low_corner,
        high_corner: high_corner,
      };
      let player_bounds = expect_id(self.physics.find(&self.player.id));
      let collided = check_collisions &&
            ( self.world_collision(&bounds, 0).is_some() || 
              BoundingBox::intersect(&bounds, player_bounds).is_some()
            );

      if !collided {
        self.physics.insert(block.id, bounds);
        self.blocks.insert(block.id, block);
        self.index_to_id.push(block.id);
        self.id_to_index.insert(block.id, self.index_to_id.len() - 1);
        self.next_block_id += 1;
      }
    })
  }

  unsafe fn remove_block(&mut self, block_id: u32) {
    // block that will be swapped into block_index in GL buffers after removal
    let block_index = *expect_id(self.id_to_index.find(&block_id));
    let swapped_block_id = self.index_to_id[self.index_to_id.len() - 1];
    self.index_to_id.swap_remove(block_index).expect("ran out of blocks");
    self.blocks.remove(&block_id);
    self.physics.remove(&block_id);
    self.world_triangles.swap_remove(TRIANGLE_VERTICES_PER_BOX, block_index);
    self.outlines.swap_remove(LINE_VERTICES_PER_BOX, block_index);
    self.selection_triangles.swap_remove(TRIANGLE_VERTICES_PER_BOX, block_index);
    self.id_to_index.remove(&block_id);
    if block_id != swapped_block_id {
      self.id_to_index.insert(swapped_block_id, block_index);
    }
  }

  #[inline]
  /// Changes the camera's acceleration by the given `da`.
  pub fn walk(&mut self, da: Vector3<GLfloat>) {
    self.player.accel = self.player.accel + da.mul_s(0.2);
  }

  /// Translates the camera by a vector.
  pub unsafe fn translate(&mut self, v: Vector3<GLfloat>) {
    let mut d_camera_speed : Vector3<GLfloat> = Vector3::new(0.0, 0.0, 0.0);

    let player_bounds = { *expect_id(self.physics.find(&self.player.id)) };
    let new_player_bounds = BoundingBox {
      low_corner: player_bounds.low_corner + v,
      high_corner: player_bounds.high_corner + v,
    };

    let collided = match self.world_collision(&new_player_bounds, self.player.id) {
      None => false,
      Some(stop) => {
        d_camera_speed = v*stop - v;
        true
      },
    };

    self.player.speed = self.player.speed + d_camera_speed;

    if collided {
      if v.y < 0.0 {
        self.player.jump_fuel = MAX_JUMP_FUEL;
      }
    } else {
      self.physics.insert(self.player.id, new_player_bounds);
      self.translation_matrix = self.translation_matrix * translate(-v);
      self.update_projection();

      if v.y < 0.0 {
        self.player.jump_fuel = 0;
      }
    }
  }

  #[inline]
  /// Rotate the player's view about a given vector, by `r` radians.
  pub unsafe fn rotate(&mut self, v: Vector3<GLfloat>, r: angle::Rad<GLfloat>) {
    self.rotation_matrix = self.rotation_matrix * from_axis_angle(v, -r);
    self.update_projection();
  }

  #[inline]
  /// Rotate the camera around the y axis, by `r` radians. Positive is
  /// counterclockwise.
  pub unsafe fn rotate_lateral(&mut self, r: angle::Rad<GLfloat>) {
    self.lateral_rotation = self.lateral_rotation + r;
    self.rotate(Vector3::unit_y(), r);
  }

  #[inline]
  /// Changes the camera pitch by `r` radians. Positive is up.
  /// Angles that "flip around" (i.e. looking too far up or down)
  /// are sliently rejected.
  pub unsafe fn rotate_vertical(&mut self, r: angle::Rad<GLfloat>) {
    let new_rotation = self.vertical_rotation + r;

    if new_rotation < -angle::Rad::turn_div_4()
    || new_rotation >  angle::Rad::turn_div_4() {
      return
    }

    self.vertical_rotation = new_rotation;
    let axis = self.right();
    self.rotate(axis, r);
  }

  // axes

  /// Return the "right" axis (i.e. the x-axis rotated to match you).
  pub fn right(&self) -> Vector3<GLfloat> {
    return Matrix3::from_axis_angle(&Vector3::unit_y(), self.lateral_rotation).mul_v(&Vector3::unit_x());
  }

  /// Return the "forward" axis (i.e. the z-axis rotated to match you).
  #[allow(dead_code)]
  pub fn forward(&self) -> Vector3<GLfloat> {
    return Matrix3::from_axis_angle(&Vector3::unit_y(), self.lateral_rotation).mul_v(&-Vector3::unit_z());
  }
}

// TODO(cgabeel): This should be removed when rustc bug #8861 is patched.
#[unsafe_destructor]
impl Drop for App {
  fn drop(&mut self) {
    if self.textures.len() == 0 { return }
    unsafe { gl::DeleteTextures(self.textures.len() as i32, &self.textures[0]); }
  }
}

// Shader sources
static VS_SRC: &'static str =
r"#version 330 core
uniform mat4 proj_matrix;

in  vec3 position;
in  vec4 in_color;
out vec4 color;

void main() {
  gl_Position = proj_matrix * vec4(position, 1.0);
  color = in_color;
}";

static FS_SRC: &'static str =
r"#version 330 core
in  vec4 color;
out vec4 frag_color;
void main() {
  frag_color = color;
}";

static ID_VS_SRC: &'static str =
r"#version 330 core
in  vec2 position;
in  vec2 texture_position;
out vec2 tex_position;
void main() {
  tex_position = texture_position;
  gl_Position = vec4(position, -1.0, 1.0);
}";

static TX_SRC: &'static str =
r"#version 330 core
in  vec2 tex_position;
out vec4 frag_color;

uniform sampler2D texture_in;

void main(){
  frag_color = texture(texture_in, vec2(tex_position.x, 1.0 - tex_position.y));
}
";

fn compile_shader(src: &str, ty: GLenum) -> GLuint {
    let shader = gl::CreateShader(ty);
    unsafe {
        // Attempt to compile the shader
        src.with_c_str(|ptr| gl::ShaderSource(shader, 1, &ptr, ptr::null()));
        gl::CompileShader(shader);

        // Get the compile status
        let mut status = gl::FALSE as GLint;
        gl::GetShaderiv(shader, gl::COMPILE_STATUS, &mut status);

        // Fail on error
        if status != (gl::TRUE as GLint) {
            let mut len = 0;
            gl::GetShaderiv(shader, gl::INFO_LOG_LENGTH, &mut len);
            let mut buf = Vec::from_elem(len as uint - 1, 0u8); // subtract 1 to skip the trailing null character
            gl::GetShaderInfoLog(shader, len, ptr::mut_null(), buf.as_mut_ptr() as *mut GLchar);
            fail!("{}", str::from_utf8(buf.slice(0, buf.len())).expect("ShaderInfoLog not valid utf8"));
        }
    }
    shader
}

fn link_program(vs: GLuint, fs: GLuint) -> GLuint {
    let program = gl::CreateProgram();

    gl::AttachShader(program, vs);
    gl::AttachShader(program, fs);
    gl::LinkProgram(program);

    unsafe {
        // Get the link status
        let mut status = gl::FALSE as GLint;
        gl::GetProgramiv(program, gl::LINK_STATUS, &mut status);

        // Fail on error
        if status != (gl::TRUE as GLint) {
            let mut len: GLint = 0;
            gl::GetProgramiv(program, gl::INFO_LOG_LENGTH, &mut len);
            let mut buf = Vec::from_elem(len as uint - 1, 0u8); // subtract 1 to skip the trailing null character
            gl::GetProgramInfoLog(program, len, ptr::mut_null(), buf.as_mut_ptr() as *mut GLchar);
            fail!("{}", str::from_utf8(buf.slice(0, buf.len())).expect("ProgramInfoLog not valid utf8"));
        }
    }

    program
}

#[allow(dead_code)]
unsafe fn println_c_str(str: *const u8) {
  let mut str = str;
  loop {
    let c = *str as char;
    if c == '\0' {
      println!("");
      return;
    }
    print!("{:c}", c);
    str = str.offset(1);
  }
}

pub fn main() {
  println!("starting");

  let mut window = GameWindowSDL2::new(
    GameWindowSettings {
      title: "playform".to_string(),
      size: [WINDOW_WIDTH, WINDOW_HEIGHT],
      fullscreen: false,
      exit_on_esc: false,
    }
  );

  let opengl_version = gl::GetString(gl::VERSION);
  let glsl_version = gl::GetString(gl::SHADING_LANGUAGE_VERSION);
  print!("OpenGL version: ");
  unsafe { println_c_str(opengl_version); }
  print!("GLSL version: ");
  unsafe { println_c_str(glsl_version); }
  println!("");

  let mut app = unsafe { App::new() };
  app.run(&mut window, &GameIteratorSettings {
    updates_per_second: 30,
    max_frames_per_second: 60,
  });

  println!("finished!");
  println!("");
  println!("runtime stats:");

  app.timers.print();
}<|MERGE_RESOLUTION|>--- conflicted
+++ resolved
@@ -42,10 +42,8 @@
 
 static MAX_JUMP_FUEL: uint = 4;
 
-<<<<<<< HEAD
 // how many blocks to load during every update step
 static LOAD_SPEED:uint = 1 << 12;
-=======
 static SKY_COLOR: Color4<GLfloat>  = Color4 {r: 0.2, g: 0.5, b: 0.7, a: 1.0 };
 
 /// A data structure which specifies how to pass data from opengl to the vertex
@@ -196,7 +194,6 @@
     }
   }
 }
->>>>>>> 5dbd3981
 
 #[deriving(Clone)]
 #[allow(missing_doc)]
